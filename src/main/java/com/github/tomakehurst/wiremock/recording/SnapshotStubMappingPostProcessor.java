--- conflicted
+++ resolved
@@ -73,11 +73,11 @@
       new ScenarioProcessor().putRepeatedRequestsInScenarios(processedStubMappings);
     }
 
-<<<<<<< HEAD
     // 3. Extract response bodies to a separate file, if applicable.
     extractStubMappingBodies(processedStubMappings);
 
-    return processedStubMappings;
+    // Run any stub mapping transformer extensions
+    return processedStubMappings.stream().map(transformerRunner).collect(Collectors.toList());
   }
   
   private void extractStubMappingBodies(List<StubMapping> stubMappings) {
@@ -90,9 +90,5 @@
         bodyExtractor.extractInPlace(stubMapping);
       }
     }
-=======
-    // Run any stub mapping transformer extensions
-    return processedStubMappings.stream().map(transformerRunner).collect(Collectors.toList());
->>>>>>> 4a2593e5
   }
 }