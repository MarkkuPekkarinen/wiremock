/*
 * Copyright (C) 2017-2025 Thomas Akehurst
 *
 * Licensed under the Apache License, Version 2.0 (the "License");
 * you may not use this file except in compliance with the License.
 * You may obtain a copy of the License at
 *
 * http://www.apache.org/licenses/LICENSE-2.0
 *
 * Unless required by applicable law or agreed to in writing, software
 * distributed under the License is distributed on an "AS IS" BASIS,
 * WITHOUT WARRANTIES OR CONDITIONS OF ANY KIND, either express or implied.
 * See the License for the specific language governing permissions and
 * limitations under the License.
 */
package com.github.tomakehurst.wiremock.core;

import static com.github.tomakehurst.wiremock.core.Options.DEFAULT_MAX_TEMPLATE_CACHE_ENTRIES;
import static com.github.tomakehurst.wiremock.core.Options.DEFAULT_WEBHOOK_THREADPOOL_SIZE;
import static org.hamcrest.MatcherAssert.assertThat;
import static org.hamcrest.Matchers.is;
import static org.junit.jupiter.api.Assertions.assertFalse;

import java.util.Optional;
import org.junit.jupiter.api.Test;

public class WireMockConfigurationTest {

  @Test
  public void testJettyStopTimeout() {
    Long expectedStopTimeout = 500L;
    WireMockConfiguration wireMockConfiguration =
        WireMockConfiguration.wireMockConfig().jettyStopTimeout(expectedStopTimeout);
    Optional<Long> jettyStopTimeout = wireMockConfiguration.jettySettings().getStopTimeout();

    assertThat(jettyStopTimeout.isPresent(), is(true));
    assertThat(jettyStopTimeout.get(), is(expectedStopTimeout));
  }

  @Test
  public void testJettyStopTimeoutNotSet() {
    WireMockConfiguration wireMockConfiguration = WireMockConfiguration.wireMockConfig();
    Optional<Long> jettyStopTimeout = wireMockConfiguration.jettySettings().getStopTimeout();
    assertThat(jettyStopTimeout.isPresent(), is(false));
  }

  @Test
  public void testJettyIdleTimeout() {
    Long expectedIdleTimeout = 500L;
    WireMockConfiguration wireMockConfiguration =
        WireMockConfiguration.wireMockConfig().jettyIdleTimeout(expectedIdleTimeout);
    Optional<Long> jettyIdleTimeout = wireMockConfiguration.jettySettings().getIdleTimeout();

    assertThat(jettyIdleTimeout.isPresent(), is(true));
    assertThat(jettyIdleTimeout.get(), is(expectedIdleTimeout));
  }

  @Test
  public void testJettyIdleTimeoutNotSet() {
    WireMockConfiguration wireMockConfiguration = WireMockConfiguration.wireMockConfig();
    Optional<Long> jettyIdleTimeout = wireMockConfiguration.jettySettings().getIdleTimeout();
    assertThat(jettyIdleTimeout.isPresent(), is(false));
  }

  @Test
  public void testProxyPassThroughSetAsFalse() {
    WireMockConfiguration wireMockConfiguration =
        WireMockConfiguration.wireMockConfig().proxyPassThrough(false);
    assertFalse(wireMockConfiguration.getStores().getSettingsStore().get().getProxyPassThrough());
  }

  @Test
  void setsMaxTemplateCacheEntries() {
    Options config = WireMockConfiguration.wireMockConfig().withMaxTemplateCacheEntries(11L);
    assertThat(config.getMaxTemplateCacheEntries(), is(11L));
  }

  @Test
  void maxTemplateCacheEntriesDefaultsWhenNotSpecified() {
    Options config = WireMockConfiguration.wireMockConfig();
    assertThat(config.getMaxTemplateCacheEntries(), is(DEFAULT_MAX_TEMPLATE_CACHE_ENTRIES));
  }

  @Test
  void setsWebhookThreadpoolSize() {
    Options config = WireMockConfiguration.wireMockConfig().withWebhookThreadPoolSize(1000);
    assertThat(config.getWebhookThreadPoolSize(), is(1000));
  }
<<<<<<< HEAD

=======
  
>>>>>>> 797b36b8
  @Test
  void webhookThreadpoolSizeWhenNotSpecified() {
    Options config = WireMockConfiguration.wireMockConfig();
    assertThat(config.getWebhookThreadPoolSize(), is(DEFAULT_WEBHOOK_THREADPOOL_SIZE));
  }
}<|MERGE_RESOLUTION|>--- conflicted
+++ resolved
@@ -86,11 +86,7 @@
     Options config = WireMockConfiguration.wireMockConfig().withWebhookThreadPoolSize(1000);
     assertThat(config.getWebhookThreadPoolSize(), is(1000));
   }
-<<<<<<< HEAD
-
-=======
   
->>>>>>> 797b36b8
   @Test
   void webhookThreadpoolSizeWhenNotSpecified() {
     Options config = WireMockConfiguration.wireMockConfig();
