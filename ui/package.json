--- conflicted
+++ resolved
@@ -1,10 +1,6 @@
 {
   "name": "wiremock-ui-resources",
-<<<<<<< HEAD
   "version": "4.0.0-beta.10",
-=======
-  "version": "3.13.1",
->>>>>>> ac2b0476
   "description": "WireMock UI resources processor",
   "engines": {
     "node": ">= 0.10.0"
