--- conflicted
+++ resolved
@@ -59,7 +59,6 @@
 		return Optional.absent();
 	}
 
-<<<<<<< HEAD
 	public Charset charset() {
 		if (isPresent() && encodingPart().isPresent()) {
 			return Charset.forName(encodingPart().get());
@@ -67,15 +66,4 @@
 
 		return Strings.DEFAULT_CHARSET;
 	}
-=======
-    public Charset charset() {
-        if (isPresent()) {
-            Optional<String> encoding = encodingPart();
-            if (encoding.isPresent()) {
-                return Charset.forName(encoding.get());
-            }
-        }
-        return UTF_8;
-    }
->>>>>>> c9335e62
 }