--- conflicted
+++ resolved
@@ -99,10 +99,6 @@
   api 'commons-fileupload:commons-fileupload:1.5',  {
     exclude group: 'commons-io', module: 'commons-io'
   }
-<<<<<<< HEAD
-=======
-  api "commons-io:commons-io:2.16.0"
->>>>>>> 9a725fa3
 
   api 'com.networknt:json-schema-validator:1.4.0'
 
