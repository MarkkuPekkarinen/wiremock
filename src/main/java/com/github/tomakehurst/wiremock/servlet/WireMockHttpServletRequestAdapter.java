/*
 * Copyright (C) 2016-2023 Thomas Akehurst
 *
 * Licensed under the Apache License, Version 2.0 (the "License");
 * you may not use this file except in compliance with the License.
 * You may obtain a copy of the License at
 *
 * http://www.apache.org/licenses/LICENSE-2.0
 *
 * Unless required by applicable law or agreed to in writing, software
 * distributed under the License is distributed on an "AS IS" BASIS,
 * WITHOUT WARRANTIES OR CONDITIONS OF ANY KIND, either express or implied.
 * See the License for the specific language governing permissions and
 * limitations under the License.
 */
package com.github.tomakehurst.wiremock.servlet;

import static com.github.tomakehurst.wiremock.common.Encoding.encodeBase64;
import static com.github.tomakehurst.wiremock.common.ParameterUtils.getFirstNonNull;
import static com.github.tomakehurst.wiremock.common.Strings.stringFromBytes;
import static com.github.tomakehurst.wiremock.common.Urls.splitQuery;
import static com.google.common.base.Strings.isNullOrEmpty;
import static com.google.common.io.ByteStreams.toByteArray;
import static java.nio.charset.StandardCharsets.UTF_8;
import static java.util.Collections.list;

import com.github.tomakehurst.wiremock.common.Gzip;
import com.github.tomakehurst.wiremock.http.*;
import com.github.tomakehurst.wiremock.http.multipart.PartParser;
import com.github.tomakehurst.wiremock.jetty.JettyUtils;
import com.google.common.base.Suppliers;
import com.google.common.collect.ImmutableList;
import com.google.common.collect.ImmutableMultimap;
import com.google.common.collect.Maps;
import jakarta.servlet.http.HttpServletRequest;
import java.io.IOException;
import java.nio.charset.Charset;
import java.util.*;
import java.util.function.Supplier;
import java.util.stream.Collectors;
import org.eclipse.jetty.util.MultiMap;
import org.eclipse.jetty.util.UrlEncoded;

public class WireMockHttpServletRequestAdapter implements Request {

  public static final String ORIGINAL_REQUEST_KEY = "wiremock.ORIGINAL_REQUEST";

  private final HttpServletRequest request;
  private byte[] cachedBody;
  private final Supplier<Map<String, QueryParameter>> cachedQueryParams;

  private final Map<String, FormParameter> cachedFormParameters;
  private final boolean browserProxyingEnabled;
  private final String urlPrefixToRemove;
  private Collection<Part> cachedMultiparts;

  public WireMockHttpServletRequestAdapter(
      HttpServletRequest request,
      MultipartRequestConfigurer multipartRequestConfigurer,
      String urlPrefixToRemove,
      boolean browserProxyingEnabled) {
    this.request = request;
    this.urlPrefixToRemove = urlPrefixToRemove;
    this.browserProxyingEnabled = browserProxyingEnabled;

    cachedQueryParams = Suppliers.memoize(() -> splitQuery(request.getQueryString()));

    this.cachedFormParameters = getFormParameters(request);

    if (multipartRequestConfigurer != null) {
      multipartRequestConfigurer.configure(request);
    }
  }

  @Override
  public String getUrl() {
    String url = request.getRequestURI();

    String contextPath = request.getContextPath();
    if (!isNullOrEmpty(contextPath) && url.startsWith(contextPath)) {
      url = url.substring(contextPath.length());
    }
    if (!isNullOrEmpty(urlPrefixToRemove) && url.startsWith(urlPrefixToRemove)) {
      url = url.substring(urlPrefixToRemove.length());
    }

    return withQueryStringIfPresent(url);
  }

  @Override
  public String getAbsoluteUrl() {
    return withQueryStringIfPresent(request.getRequestURL().toString());
  }

  private String withQueryStringIfPresent(String url) {
    return url + (isNullOrEmpty(request.getQueryString()) ? "" : "?" + request.getQueryString());
  }

  @Override
  public RequestMethod getMethod() {
    return RequestMethod.fromString(request.getMethod().toUpperCase());
  }

  @Override
  public String getScheme() {
    return request.getScheme();
  }

  @Override
  public String getHost() {
    return request.getServerName();
  }

  @Override
  public int getPort() {
    return request.getServerPort();
  }

  @Override
  public String getClientIp() {
    String forwardedForHeader = this.getHeader("X-Forwarded-For");

    if (forwardedForHeader != null && forwardedForHeader.length() > 0) {
      return forwardedForHeader;
    }

    return request.getRemoteAddr();
  }

  @Override
  public byte[] getBody() {
    if (cachedBody == null) {
      try {
        byte[] body = toByteArray(request.getInputStream());
        boolean isGzipped = hasGzipEncoding() || Gzip.isGzipped(body);
        cachedBody = isGzipped ? Gzip.unGzip(body) : body;
      } catch (IOException ioe) {
        throw new RuntimeException(ioe);
      }
    }

    return cachedBody;
  }

  private Charset encodingFromContentTypeHeaderOrUtf8() {
    ContentTypeHeader contentTypeHeader = contentTypeHeader();
    if (contentTypeHeader != null) {
      return contentTypeHeader.charset();
    }
    return UTF_8;
  }

  private boolean hasGzipEncoding() {
    String encodingHeader = request.getHeader("Content-Encoding");
    return encodingHeader != null && encodingHeader.contains("gzip");
  }

  @Override
  public String getBodyAsString() {
    return stringFromBytes(getBody(), encodingFromContentTypeHeaderOrUtf8());
  }

  @Override
  public String getBodyAsBase64() {
    return encodeBase64(getBody());
  }

  @Override
  public String getHeader(String key) {
    return request.getHeader(key); // case-insensitive per javadoc
  }

  @Override
  public HttpHeader header(String key) {
    if (request.getHeader(key) == null) {
      return HttpHeader.absent(key);
    } else {
      List<String> valueList = list(request.getHeaders(key));
      if (valueList.isEmpty()) {
        return HttpHeader.empty(key);
      }

      return new HttpHeader(key, valueList);
    }
  }

  @Override
  public ContentTypeHeader contentTypeHeader() {
    String firstValue = getHeader(ContentTypeHeader.KEY);
    return firstValue == null ? ContentTypeHeader.absent() : new ContentTypeHeader(firstValue);
  }

  @Override
  public boolean containsHeader(String key) {
    return header(key).isPresent();
  }

  @Override
  public HttpHeaders getHeaders() {
    if (request instanceof org.eclipse.jetty.server.Request) {
      return getHeadersLinear((org.eclipse.jetty.server.Request) request);
    } else {
      return getHeadersQuadratic();
    }
  }

  private static HttpHeaders getHeadersLinear(org.eclipse.jetty.server.Request request) {
    List<HttpHeader> headers =
        request.getHttpFields().stream()
            .map(field -> HttpHeader.httpHeader(field.getName(), field.getValue()))
            .collect(Collectors.toList());
    return new HttpHeaders(headers);
  }

  private HttpHeaders getHeadersQuadratic() {
    List<HttpHeader> headerList = new ArrayList<>();
    for (String key : getAllHeaderKeys()) {
      headerList.add(header(key));
    }

    return new HttpHeaders(headerList);
  }

  @Override
  public Set<String> getAllHeaderKeys() {
    LinkedHashSet<String> headerKeys = new LinkedHashSet<>();
    for (Enumeration<String> headerNames = request.getHeaderNames();
        headerNames.hasMoreElements(); ) {
      headerKeys.add(headerNames.nextElement());
    }

    return headerKeys;
  }

  @Override
  public Map<String, Cookie> getCookies() {
    ImmutableMultimap.Builder<String, String> builder = ImmutableMultimap.builder();

    jakarta.servlet.http.Cookie[] cookies =
        getFirstNonNull(request.getCookies(), new jakarta.servlet.http.Cookie[0]);
    for (jakarta.servlet.http.Cookie cookie : cookies) {
      builder.put(cookie.getName(), cookie.getValue());
    }

    return Maps.transformValues(
        builder.build().asMap(), input -> new Cookie(null, ImmutableList.copyOf(input)));
  }

  @Override
  public QueryParameter queryParameter(String key) {
    Map<String, QueryParameter> queryParams = cachedQueryParams.get();
    return getFirstNonNull(queryParams.get(key), QueryParameter.absent(key));
  }

  @Override
  public FormParameter formParameter(String key) {
<<<<<<< HEAD
    return firstNonNull(cachedFormParameters.get(key), FormParameter.absent(key));
=======
    Map<String, FormParameter> formParameters = cachedFormParameters.get();
    return getFirstNonNull(formParameters.get(key), FormParameter.absent(key));
>>>>>>> f729b527
  }

  @Override
  public Map<String, FormParameter> formParameters() {
    return cachedFormParameters;
  }

  @Override
  public boolean isBrowserProxyRequest() {
    // Avoid the performance hit if browser proxying is disabled
    if (!browserProxyingEnabled || !JettyUtils.isJetty()) {
      return false;
    }

    if (request instanceof org.eclipse.jetty.server.Request) {
      org.eclipse.jetty.server.Request jettyRequest = (org.eclipse.jetty.server.Request) request;
      return JettyUtils.uriIsAbsolute(jettyRequest);
    }

    return false;
  }

  @Override
  public Collection<Part> getParts() {
    if (!isMultipart()) {
      return null;
    }

    if (cachedMultiparts == null) {
      cachedMultiparts = PartParser.parseFrom(this);
    }

    return (cachedMultiparts.isEmpty()) ? null : cachedMultiparts;
  }

  @Override
  public boolean isMultipart() {
    String header = getHeader("Content-Type");
    return (header != null && header.contains("multipart/"));
  }

  @Override
  public Part getPart(final String name) {
    if (name == null || name.length() == 0) {
      return null;
    }
    if (cachedMultiparts == null && getParts() == null) {
      return null;
    }

    return cachedMultiparts.stream()
        .filter(part -> name.equals(part.getName()))
        .findFirst()
        .orElse(null);
  }

  @Override
  public Optional<Request> getOriginalRequest() {
    Request originalRequest = (Request) request.getAttribute(ORIGINAL_REQUEST_KEY);
    return Optional.ofNullable(originalRequest);
  }

  @Override
  public String toString() {
    return request.toString() + getBodyAsString();
  }

  @Override
  public String getProtocol() {
    return request.getProtocol();
  }

  private Map<String, FormParameter> getFormParameters(HttpServletRequest request) {

    final String contentType = request.getContentType();
    if (contentType == null || !contentType.contains("application/x-www-form-urlencoded")) {
      return Collections.emptyMap();
    }

    final MultiMap<String> formParameterMultimap = new MultiMap<>();
    final String characterEncoding = request.getCharacterEncoding();
    final Charset charset =
        characterEncoding != null ? Charset.forName(characterEncoding) : Charset.defaultCharset();
    UrlEncoded.decodeTo(getBodyAsString(), formParameterMultimap, charset);

    return formParameterMultimap.entrySet().stream()
        .collect(
            Collectors.toMap(
                Map.Entry::getKey, entry -> new FormParameter(entry.getKey(), entry.getValue())));
  }
}<|MERGE_RESOLUTION|>--- conflicted
+++ resolved
@@ -254,12 +254,7 @@
 
   @Override
   public FormParameter formParameter(String key) {
-<<<<<<< HEAD
-    return firstNonNull(cachedFormParameters.get(key), FormParameter.absent(key));
-=======
-    Map<String, FormParameter> formParameters = cachedFormParameters.get();
-    return getFirstNonNull(formParameters.get(key), FormParameter.absent(key));
->>>>>>> f729b527
+    return getFirstNonNull(cachedFormParameters.get(key), FormParameter.absent(key));
   }
 
   @Override
